--- conflicted
+++ resolved
@@ -103,11 +103,7 @@
     self._backbone = backbone
     self._decoder = decoder
     self._head = head
-<<<<<<< HEAD
-    self._filter = detection_generator
-=======
     self._detection_generator = detection_generator
->>>>>>> 77aa3ea9
     return
 
   def call(self, inputs, training=False):
